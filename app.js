var express = require('express');
var path = require('path');
var cookieParser = require('cookie-parser');
var logger = require('morgan');
require('dotenv').config(); // Cargar variables de entorno

var indexRouter = require('./routes/index');
var downloadsRouter = require('./routes/downloads');

var app = express(); // Declaración única de 'app'

app.use(logger('dev'));
app.use(express.json());
app.use(express.urlencoded({ extended: false }));
app.use(cookieParser());
app.use(express.static(path.join(__dirname, 'public')));

app.use('/', indexRouter);
app.use('/api-v1/downloads', downloadsRouter);

// Conexión a MongoDB
const mongoose = require('mongoose');
const uri = process.env.MONGO_URI;

mongoose.connect(uri, {
    useNewUrlParser: true,
    useUnifiedTopology: true,
})
.then(() => console.log('✅ Conexión exitosa a MongoDB Atlas'))
.catch(err => console.error('❌ Error al conectar a MongoDB Atlas:', err));

// Configuración de Swagger
const swaggerUi = require('swagger-ui-express');
const swaggerJsdoc = require('swagger-jsdoc');

// Swagger definition
const swaggerOptions = {
  swaggerDefinition: {
    info: {
      title: 'My API',
      description: 'API documentation for my project',
      version: '1.0.0',
    },
    servers: [
      {
        url: 'http://localhost:3000', // Cambia esto si tu servidor usa otra URL
      },
    ],
  },
  apis: ['./routes/*.js'], // Ruta a tus archivos de rutas
};

// Initialize SwaggerJSDoc
const swaggerDocs = swaggerJsdoc(swaggerOptions);

// Serve Swagger UI
app.use('/api-docs', swaggerUi.serve, swaggerUi.setup(swaggerDocs));

// Iniciar el servidor
<<<<<<< HEAD
const PORT = process.env.PORT || 3002;
app.listen(PORT, () => {
  console.log("Servidor corriendo en http://localhost:${PORT}");
  console.log("Documentación Swagger disponible en http://localhost:${PORT}/api-docs");
=======
const PORT = process.env.PORT || 2000;
app.listen(PORT, () => {
  console.log(`🌟 Servidor corriendo en http://localhost:${PORT}`);
  console.log(`📖 Documentación Swagger disponible en http://localhost:${PORT}/api-docs`);
>>>>>>> f5733dea
});

module.exports = app;<|MERGE_RESOLUTION|>--- conflicted
+++ resolved
@@ -57,17 +57,11 @@
 app.use('/api-docs', swaggerUi.serve, swaggerUi.setup(swaggerDocs));
 
 // Iniciar el servidor
-<<<<<<< HEAD
-const PORT = process.env.PORT || 3002;
-app.listen(PORT, () => {
-  console.log("Servidor corriendo en http://localhost:${PORT}");
-  console.log("Documentación Swagger disponible en http://localhost:${PORT}/api-docs");
-=======
+
 const PORT = process.env.PORT || 2000;
 app.listen(PORT, () => {
   console.log(`🌟 Servidor corriendo en http://localhost:${PORT}`);
   console.log(`📖 Documentación Swagger disponible en http://localhost:${PORT}/api-docs`);
->>>>>>> f5733dea
 });
 
 module.exports = app;