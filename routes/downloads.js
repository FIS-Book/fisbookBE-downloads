--- conflicted
+++ resolved
@@ -19,12 +19,8 @@
  *                 $ref: '#/components/schemas/Download'
  *       500:
  *         description: Error en el servidor.
-<<<<<<< HEAD
  * /
-=======
- */
-
->>>>>>> f5733dea
+
 /* GET /downloads - Obtener todas las descargas */
 router.get('/', async function (req, res, next) {
   try {
@@ -76,7 +72,6 @@
   }
 });
 
-<<<<<<< HEAD
 
 /*
 *   post:
@@ -104,12 +99,39 @@
 *               $ref: '#/components/schemas/Download'
 *       500:
 * /        description: Error en el servidor.
-=======
-/**
- * @swagger
- * /downloads:
- *   post:
- *     summary: Crea una nueva descarga.
+
+/* POST /downloads - Crear una nueva descarga */
+router.post('/', async function (req, res, next) {
+  const { usuarioId, libro, formato } = req.body; // Obtener los datos del cuerpo de la solicitud
+
+  const newDownload = new Download({
+    usuarioId,
+    libro,
+    formato: formato || 'PDF', // Si no se proporciona formato, se asigna 'PDF' por defecto
+    fecha: new Date().toISOString().split('T')[0], // Fecha actual en formato 'YYYY-MM-DD'
+  });
+
+  try {
+    await newDownload.save(); // Guardar la nueva descarga en la base de datos
+    res.status(201).json(newDownload.cleanup()); // Devolver la descarga recién creada con limpieza de atributos
+  } catch (e) {
+    debug('DB problem', e);
+    res.sendStatus(500); // En caso de error, responde con un código 500
+  }
+});
+
+/**
+ * @swagger
+ * /downloads/{id}:
+ *   put:
+ *     summary: Actualiza una descarga por ID.
+ *     parameters:
+ *       - in: path
+ *         name: id
+ *         required: true
+ *         description: ID de la descarga.
+ *         schema:
+ *           type: string
  *     requestBody:
  *       required: true
  *       content:
@@ -123,42 +145,20 @@
  *                 type: string
  *               formato:
  *                 type: string
- *                 default: PDF
- *     responses:
- *       201:
- *         description: Descarga creada exitosamente.
+ *     responses:
+ *       200:
+ *         description: Descarga actualizada exitosamente.
  *         content:
  *           application/json:
  *             schema:
  *               $ref: '#/components/schemas/Download'
+ *       404:
+ *         description: Descarga no encontrada.
  *       500:
  *         description: Error en el servidor.
  */
->>>>>>> f5733dea
-
-/* POST /downloads - Crear una nueva descarga */
-router.post('/', async function (req, res, next) {
-  const { usuarioId, libro, formato } = req.body; // Obtener los datos del cuerpo de la solicitud
-
-  const newDownload = new Download({
-    usuarioId,
-    libro,
-    formato: formato || 'PDF', // Si no se proporciona formato, se asigna 'PDF' por defecto
-    fecha: new Date().toISOString().split('T')[0], // Fecha actual en formato 'YYYY-MM-DD'
-  });
-
-  try {
-    await newDownload.save(); // Guardar la nueva descarga en la base de datos
-    res.status(201).json(newDownload.cleanup()); // Devolver la descarga recién creada con limpieza de atributos
-  } catch (e) {
-    debug('DB problem', e);
-    res.sendStatus(500); // En caso de error, responde con un código 500
-  }
-});
-
-/**
- * @swagger
- * /downloads/{id}:
+
+/*
  *   put:
  *     summary: Actualiza una descarga por ID.
  *     parameters:
@@ -192,42 +192,6 @@
  *         description: Descarga no encontrada.
  *       500:
  *         description: Error en el servidor.
- */
-
-/*
- *   put:
- *     summary: Actualiza una descarga por ID.
- *     parameters:
- *       - in: path
- *         name: id
- *         required: true
- *         description: ID de la descarga.
- *         schema:
- *           type: string
- *     requestBody:
- *       required: true
- *       content:
- *         application/json:
- *           schema:
- *             type: object
- *             properties:
- *               usuarioId:
- *                 type: string
- *               libro:
- *                 type: string
- *               formato:
- *                 type: string
- *     responses:
- *       200:
- *         description: Descarga actualizada exitosamente.
- *         content:
- *           application/json:
- *             schema:
- *               $ref: '#/components/schemas/Download'
- *       404:
- *         description: Descarga no encontrada.
- *       500:
- *         description: Error en el servidor.
  * /
  * 
 /* PUT /downloads/:id - Actualizar una descarga */
@@ -255,15 +219,11 @@
   }
 });
 
-<<<<<<< HEAD
-
-/* DELETE:
-=======
+
 /**
  * @swagger
  * /downloads/{id}:
  *   delete:
->>>>>>> f5733dea
  *     summary: Elimina una descarga por ID.
  *     parameters:
  *       - in: path
@@ -280,10 +240,7 @@
  *       500:
  *         description: Error en el servidor.
  */
-<<<<<<< HEAD
-=======
-
->>>>>>> f5733dea
+
 /* DELETE /downloads/:id - Eliminar una descarga */
 router.delete('/:id', async function (req, res, next) {
   const id = req.params.id; // Obtener el ID de la URL
