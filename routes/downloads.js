const express = require('express');
const router = express.Router();
const Download = require('../models/downloads'); // Importa el modelo de descargas
const debug = require('debug')('downloads-2:server');

/**
 * @swagger
 * /api-v1/downloads:
 *   get:
 *     summary: Obtiene todas las descargas.
 *     responses:
 *       200:
 *         description: Lista de descargas obtenida exitosamente.
 *         content:
 *           application/json:
 *             schema:
 *               type: array
 *               items:
 *                 $ref: '#/components/schemas/Download'
 *       500:
 *         description: Error en el servidor.
 * /

/* GET /api-v1/downloads - Obtener todas las descargas */
router.get('/', async function (req, res, next) {
  try {
    const result = await Download.find(); // Obtiene todas las descargas desde la base de datos
    res.json(result.map((c) => c.cleanup())); // Devuelve las descargas con limpieza de atributos
  } catch (e) {
    debug('DB problem', e);
    res.sendStatus(500); // En caso de error, responde con un código 500
  }
});

/**
 * @swagger
 * /api-v1/downloads/{id}:
 *   get:
 *     summary: Obtiene una descarga por ID.
 *     parameters:
 *       - in: path
 *         name: id
 *         required: true
 *         description: ID de la descarga.
 *         schema:
 *           type: string
 *     responses:
 *       200:
 *         description: Descarga obtenida exitosamente.
 *         content:
 *           application/json:
 *             schema:
 *               $ref: '#/components/schemas/Download'
 *       404:
 *         description: Descarga no encontrada.
 *       500:
 *         description: Error en el servidor.
 */

/* GET /api-v1/downloads/:id - Obtener una descarga por ID */
router.get('/:id', async function (req, res, next) {
  const id = req.params.id; // Obtener el ID de la URL
  try {
    const download = await Download.findById(id); // Buscar la descarga por ID en la base de datos
    if (!download) {
      return res.status(404).json({ message: 'Descarga no encontrada' }); // Si no se encuentra, responde con un error 404
    }
    res.json(download.cleanup()); // Devuelve la descarga con limpieza de atributos
  } catch (e) {
    debug('DB problem', e);
    res.sendStatus(500); // En caso de error, responde con un código 500
  }
});

<<<<<<< HEAD
/**
 * @swagger
 * /api-v1/downloads:
 *   post:
 *     summary: Crea una nueva descarga.
 *     requestBody:
 *       required: true
 *       content:
 *         application/json:
 *           schema:
 *             type: object
 *             properties:
 *               usuarioId:
 *                 type: number
 *               isbn:
 *                 type: string
 *               titulo:
 *                 type: string
 *               autor:
 *                 type: string
 *               idioma:
 *                 type: string
 *                 enum: ['en', 'es', 'fr', 'de', 'it', 'pt']
 *               formato:
 *                 type: string
 *                 default: PDF
 *     responses:
 *       201:
 *         description: Descarga creada exitosamente.
 *         content:
 *           application/json:
 *             schema:
 *               $ref: '#/components/schemas/Download'
 *       500:
 *         description: Error en el servidor.
 */
=======

/*
*   post:
*     summary: Crea una nueva descarga.
*     requestBody:
*       required: true
*       content:
*         application/json:
*           schema:
*             type: object
*             properties:
*               usuarioId:
*                 type: string
*               libro:
*                 type: string
*               formato:
*                 type: string
*                 default: PDF
*     responses:
*       201:
*         description: Descarga creada exitosamente.
*         content:
*           application/json:
*             schema:
*               $ref: '#/components/schemas/Download'
*       500:
* /        description: Error en el servidor.
>>>>>>> 66ec1e0c

/* POST /api-v1/downloads - Crear una nueva descarga */
router.post('/', async function (req, res, next) {
  const { usuarioId, isbn, titulo, autor, idioma, formato } = req.body; // Obtener los datos del cuerpo de la solicitud

  // Crear la nueva descarga
  const newDownload = new Download({
    usuarioId,
    isbn,
    titulo,
    autor,
    idioma,
    formato: formato || 'PDF', // Si no se proporciona formato, se asigna 'PDF' por defecto
    fecha: new Date().toISOString().split('T')[0], // Fecha actual en formato 'YYYY-MM-DD'
  });

  try {
    await newDownload.save(); // Guardar la nueva descarga en la base de datos
    res.status(201).json(newDownload.cleanup()); // Devolver la descarga recién creada con limpieza de atributos
  } catch (e) {
    debug('DB problem', e);
    res.sendStatus(500); // En caso de error, responde con un código 500
  }
});

/**
 * @swagger
 * /api-v1/downloads/{id}:
 *   put:
 *     summary: Actualiza una descarga por ID.
 *     parameters:
 *       - in: path
 *         name: id
 *         required: true
 *         description: ID de la descarga.
 *         schema:
 *           type: string
 *     requestBody:
 *       required: true
 *       content:
 *         application/json:
 *           schema:
 *             type: object
 *             properties:
 *               usuarioId:
 *                 type: number
 *               isbn:
 *                 type: string
 *               titulo:
 *                 type: string
 *               autor:
 *                 type: string
 *               idioma:
 *                 type: string
 *                 enum: ['en', 'es', 'fr', 'de', 'it', 'pt']
 *               formato:
 *                 type: string
 *     responses:
 *       200:
 *         description: Descarga actualizada exitosamente.
 *         content:
 *           application/json:
 *             schema:
 *               $ref: '#/components/schemas/Download'
 *       404:
 *         description: Descarga no encontrada.
 *       500:
 *         description: Error en el servidor.
 */

<<<<<<< HEAD
/* PUT /api-v1/downloads/:id - Actualizar una descarga */
=======
/*
 *   put:
 *     summary: Actualiza una descarga por ID.
 *     parameters:
 *       - in: path
 *         name: id
 *         required: true
 *         description: ID de la descarga.
 *         schema:
 *           type: string
 *     requestBody:
 *       required: true
 *       content:
 *         application/json:
 *           schema:
 *             type: object
 *             properties:
 *               usuarioId:
 *                 type: string
 *               libro:
 *                 type: string
 *               formato:
 *                 type: string
 *     responses:
 *       200:
 *         description: Descarga actualizada exitosamente.
 *         content:
 *           application/json:
 *             schema:
 *               $ref: '#/components/schemas/Download'
 *       404:
 *         description: Descarga no encontrada.
 *       500:
 *         description: Error en el servidor.
 * /
 * 
/* PUT /downloads/:id - Actualizar una descarga */
>>>>>>> 66ec1e0c
router.put('/:id', async function (req, res, next) {
  const id = req.params.id; // Obtener el ID de la URL
  const { usuarioId, isbn, titulo, autor, idioma, formato } = req.body; // Obtener los datos a actualizar

  try {
    const download = await Download.findById(id); // Buscar la descarga por ID en la base de datos

    if (!download) {
      return res.status(404).json({ message: 'Descarga no encontrada' }); // Si no se encuentra, responde con un error 404
    }

    // Actualizar los datos de la descarga
    download.usuarioId = usuarioId || download.usuarioId;
    download.isbn = isbn || download.isbn;
    download.titulo = titulo || download.titulo;
    download.autor = autor || download.autor;
    download.idioma = idioma || download.idioma;
    download.formato = formato || download.formato;

    await download.save(); // Guardar los cambios en la base de datos
    res.json(download.cleanup()); // Devolver la descarga actualizada con limpieza de atributos
  } catch (e) {
    debug('DB problem', e);
    res.sendStatus(500); // En caso de error, responde con un código 500
  }
});


/**
 * @swagger
 * /api-v1/downloads/{id}:
 *   delete:
 *     summary: Elimina una descarga por ID.
 *     parameters:
 *       - in: path
 *         name: id
 *         required: true
 *         description: ID de la descarga.
 *         schema:
 *           type: string
 *     responses:
 *       200:
 *         description: Descarga eliminada exitosamente.
 *       404:
 *         description: Descarga no encontrada.
 *       500:
 *         description: Error en el servidor.
 */

/* DELETE /api-v1/downloads/:id - Eliminar una descarga */
router.delete('/:id', async function (req, res, next) {
  const id = req.params.id; // Obtener el ID de la URL

  try {
    const download = await Download.findByIdAndDelete(id); // Eliminar la descarga de la base de datos

    if (!download) {
      return res.status(404).json({ message: 'Descarga no encontrada' }); // Si no se encuentra, responde con un error 404
    }

    res.json({ message: 'Descarga eliminada' }); // Responde con un mensaje de éxito
  } catch (e) {
    debug('DB problem', e);
    res.sendStatus(500); // En caso de error, responde con un código 500
  }
});

// -------------------- COMUNICACIÓN CON OTROS MICROSERVICIOS -----------------------------
// Catálogo: Desde la página de detalles de un libro, que se pueda acceder a su lectura y descarga.

// Lista de lecturas: Desde una lista de lectura, que puedas descargarte TODOS los libros de esa lista.

module.exports = router;<|MERGE_RESOLUTION|>--- conflicted
+++ resolved
@@ -72,7 +72,6 @@
   }
 });
 
-<<<<<<< HEAD
 /**
  * @swagger
  * /api-v1/downloads:
@@ -109,35 +108,6 @@
  *       500:
  *         description: Error en el servidor.
  */
-=======
-
-/*
-*   post:
-*     summary: Crea una nueva descarga.
-*     requestBody:
-*       required: true
-*       content:
-*         application/json:
-*           schema:
-*             type: object
-*             properties:
-*               usuarioId:
-*                 type: string
-*               libro:
-*                 type: string
-*               formato:
-*                 type: string
-*                 default: PDF
-*     responses:
-*       201:
-*         description: Descarga creada exitosamente.
-*         content:
-*           application/json:
-*             schema:
-*               $ref: '#/components/schemas/Download'
-*       500:
-* /        description: Error en el servidor.
->>>>>>> 66ec1e0c
 
 /* POST /api-v1/downloads - Crear una nueva descarga */
 router.post('/', async function (req, res, next) {
@@ -208,47 +178,7 @@
  *         description: Error en el servidor.
  */
 
-<<<<<<< HEAD
 /* PUT /api-v1/downloads/:id - Actualizar una descarga */
-=======
-/*
- *   put:
- *     summary: Actualiza una descarga por ID.
- *     parameters:
- *       - in: path
- *         name: id
- *         required: true
- *         description: ID de la descarga.
- *         schema:
- *           type: string
- *     requestBody:
- *       required: true
- *       content:
- *         application/json:
- *           schema:
- *             type: object
- *             properties:
- *               usuarioId:
- *                 type: string
- *               libro:
- *                 type: string
- *               formato:
- *                 type: string
- *     responses:
- *       200:
- *         description: Descarga actualizada exitosamente.
- *         content:
- *           application/json:
- *             schema:
- *               $ref: '#/components/schemas/Download'
- *       404:
- *         description: Descarga no encontrada.
- *       500:
- *         description: Error en el servidor.
- * /
- * 
-/* PUT /downloads/:id - Actualizar una descarga */
->>>>>>> 66ec1e0c
 router.put('/:id', async function (req, res, next) {
   const id = req.params.id; // Obtener el ID de la URL
   const { usuarioId, isbn, titulo, autor, idioma, formato } = req.body; // Obtener los datos a actualizar
